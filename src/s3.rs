//! The AWS S3 API.

include!(concat!(env!("OUT_DIR"), "/s3.rs"));

#[cfg(test)]
mod test {
    use std::io::{Read, BufReader};
<<<<<<< HEAD
    use std::fs::File;    
    use s3::{S3Client, HeadObjectRequest, GetObjectRequest, ListMultipartUploadsRequest};
    use s3::{CreateMultipartUploadOutputDeserializer, CompleteMultipartUploadOutputDeserializer};
    use s3::{ListMultipartUploadsOutputDeserializer, ListPartsRequest, Initiator, Owner};
    use xmlutil::*;
    use xml::reader::*;
=======
    use std::fs::File;
    use std::str;

    use xml::EventReader;
    use xmlutil::{XmlResponse, Next};

    use region::Region;
    use super::*;
    use super::CompleteMultipartUploadOutputParser;
    use super::CreateMultipartUploadOutputParser;
    use super::ListBucketsOutputParser;
    use super::ListMultipartUploadsOutputParser;
    use super::ListPartsOutputParser;
    use super::extract_s3_temporary_endpoint_from_xml;
>>>>>>> 6c4c9379

    use super::super::{Region, SignedRequest};
    use super::super::mock::*;

    extern crate env_logger;

    #[test]
    fn initiate_multipart_upload_happy_path() {
        let file = File::open("tests/sample-data/s3_initiate_multipart_upload.xml").unwrap();
        let mut file = BufReader::new(file);
        let mut raw = String::new();
        file.read_to_string(&mut raw).unwrap();
        let mut my_parser  = EventReader::from_str(&raw);
        let my_stack = my_parser.events().peekable();
        let mut reader = XmlResponse::new(my_stack);
        reader.next(); // xml start node
        let result = CreateMultipartUploadOutputDeserializer::deserialize("InitiateMultipartUploadResult", &mut reader);

        match result {
            Err(_) => panic!("Couldn't parse initiate_multipart_upload"),
            Ok(result) => {
                assert_eq!(sstr("example-bucket"), result.bucket);
                assert_eq!(sstr("example-object"), result.key);
                assert_eq!(sstr("VXBsb2FkIElEIGZvciA2aWWpbmcncyBteS1tb3ZpZS5tMnRzIHVwbG9hZA"), result.upload_id);
            }
        }
    }

    #[test]
    fn complete_multipart_upload_happy_path() {
        let file = File::open("tests/sample-data/s3_complete_multipart_upload.xml").unwrap();
        let mut file = BufReader::new(file);
        let mut raw = String::new();
        file.read_to_string(&mut raw).unwrap();
        let mut my_parser  = EventReader::from_str(&raw);
        let my_stack = my_parser.events().peekable();
        let mut reader = XmlResponse::new(my_stack);
        reader.next(); // xml start node
        let result = CompleteMultipartUploadOutputDeserializer::deserialize("CompleteMultipartUploadResult", &mut reader);

        match result {
            Err(_) => panic!("Couldn't parse s3_complete_multipart_upload"),
            Ok(result) => {
                assert_eq!(result.bucket, sstr("testbucket2"));
                assert_eq!(result.key, sstr("foo.zip"));
                assert_eq!(result.e_tag, sstr("\"525a81fcbc4181997bd96e4096fa7304-1\""));
            }
        }
    }

    #[test]
    fn list_multipart_upload_happy_path() {
        let file = File::open("tests/sample-data/s3_list_multipart_uploads.xml").unwrap();
        let mut file = BufReader::new(file);
        let mut raw = String::new();
        file.read_to_string(&mut raw).unwrap();
        let mut my_parser  = EventReader::from_str(&raw);
        let my_stack = my_parser.events().peekable();
        let mut reader = XmlResponse::new(my_stack);
        reader.next(); // xml start node
        let result = ListMultipartUploadsOutputDeserializer::deserialize("ListMultipartUploadsResult", &mut reader);

        match result {
            Err(_) => panic!("Couldn't parse s3_list_multipart_uploads.xml"),
            Ok(result) => {
                assert_eq!(result.bucket, sstr("rusoto1440826511"));
                assert!(result.uploads.is_some());

                let an_upload = &result.uploads.unwrap()[0];
                assert_eq!(an_upload.upload_id, sstr("eUeGzA6xR2jAH7KUhTSwrrNVfu8XPIYdoWpa7meOiceoGQLQhtKfPg_APCnuVRsyWd7bx8SS5jNssgdtTU5tTziGOz.j1URgseoqpdHqnyZRikJHTLd6iXF.GjKBEhky"));
                assert_eq!(an_upload.key, sstr("join.me.zip"));

                let test_initiator = Initiator {
                    id: sstr("arn:aws:iam::347452556412:user/matthew"),
                    display_name: sstr("matthew") 
                };

                assert_eq!(an_upload.initiator.as_ref().unwrap().id, test_initiator.id);
                assert_eq!(an_upload.initiator.as_ref().unwrap().display_name, test_initiator.display_name);

                assert_eq!(an_upload.initiated, sstr("2015-09-01T19:22:56.000Z"));

                let test_owner = Owner { id: sstr("b84c6b0c308085829b6562b586f6664fc00faab6cfd441e90ad418ea916eed83"),
                    display_name: sstr("matthew") };

                assert_eq!(an_upload.owner.as_ref().unwrap().id, test_owner.id);
                assert_eq!(an_upload.owner.as_ref().unwrap().display_name, test_owner.display_name);

                assert_eq!(an_upload.storage_class, sstr("STANDARD"));
            }
        }
    }

    #[test]
    fn list_multipart_upload_parts_happy_path() {
        let mock = MockRequestDispatcher::with_status(200)
            .with_body(r#"
            <?xml version="1.0" encoding="UTF-8"?>
            <ListPartsResult xmlns="http://s3.amazonaws.com/doc/2006-03-01/">
                <Bucket>rusoto1440826511</Bucket>
                <Key>testfile.zip</Key>
                <UploadId>PeePB_uORK5f2AURP_SWcQ4NO1P1oqnGNNNFK3nhFfzMeksdvG7x7nFfH1qk7a3HSossNYB7t8QhcN1Fg6ax7AXbwvAKIZ9DilB4tUcpM7qyUEgkszN4iDmMvSaImGFK</UploadId>
                <Initiator>
                    <ID>arn:aws:iam::347452556412:user/matthew</ID>
                    <DisplayName>matthew</DisplayName>
                </Initiator>
                <Owner>
                    <ID>b84c6b0c308085829b6562b586f6664fc00faab6cfd441e90ad418ea916eed83</ID>
                    <DisplayName>matthew</DisplayName>
                </Owner>
                <StorageClass>STANDARD</StorageClass>
                <PartNumberMarker>0</PartNumberMarker>
                <NextPartNumberMarker>2</NextPartNumberMarker>
                <MaxParts>1000</MaxParts>
                <IsTruncated>false</IsTruncated>
                <Part>
                    <PartNumber>1</PartNumber>
                    <LastModified>2015-09-08T21:02:04.000Z</LastModified>
                    <ETag>&quot;ddcaa99616d7cd06d0a5abfef6ccebbb&quot;</ETag>
                    <Size>5242880</Size>
                </Part>
                <Part>
                    <PartNumber>2</PartNumber>
                    <LastModified>2015-09-08T21:02:09.000Z</LastModified>
                    <ETag>&quot;c865f7d241e2c9e3d3b5fee6955c616e&quot;</ETag>
                    <Size>5242880</Size>
                </Part>
            </ListPartsResult>"#)
            .with_request_checker(|request: &SignedRequest| {
                assert_eq!(request.method, "GET");
                assert_eq!(request.path, "/rusoto1440826511/testfile.zip");
                assert_eq!(request.payload, None);
            });

        let mut req = ListPartsRequest::default();
        req.bucket = "rusoto1440826511".to_owned();
        req.key = "testfile.zip".to_owned();

        let client = S3Client::with_request_dispatcher(mock, MockCredentialsProvider, Region::UsEast1);
        let result = client.list_parts(&req).unwrap();
        assert_eq!(result.bucket, sstr("rusoto1440826511"));
        assert_eq!(result.upload_id, sstr("PeePB_uORK5f2AURP_SWcQ4NO1P1oqnGNNNFK3nhFfzMeksdvG7x7nFfH1qk7a3HSossNYB7t8QhcN1Fg6ax7AXbwvAKIZ9DilB4tUcpM7qyUEgkszN4iDmMvSaImGFK"));
        assert_eq!(result.key, sstr("testfile.zip"));
        
        let test_initiator = Initiator {
            id: sstr("arn:aws:iam::347452556412:user/matthew"),
            display_name: sstr("matthew")
        };
        
        assert_eq!(result.initiator.as_ref().unwrap().id, test_initiator.id);
        assert_eq!(result.initiator.as_ref().unwrap().display_name, test_initiator.display_name);
        
        let test_owner = Owner {
            id: sstr("b84c6b0c308085829b6562b586f6664fc00faab6cfd441e90ad418ea916eed83"),
            display_name: sstr("matthew")
        };
        
        assert_eq!(result.owner.as_ref().unwrap().id, test_owner.id);
        assert_eq!(result.owner.as_ref().unwrap().display_name, test_owner.display_name);
        
        assert_eq!(result.storage_class, sstr("STANDARD"));
        
        assert!(result.parts.is_some());
        
        let parts = result.parts.unwrap();
        assert_eq!(parts.len(), 2);
        
        assert_eq!(parts[0].part_number, Some(1));
        assert_eq!(parts[0].e_tag, sstr("\"ddcaa99616d7cd06d0a5abfef6ccebbb\""));
        assert_eq!(parts[0].size, Some(5242880));
        assert_eq!(parts[0].last_modified, sstr("2015-09-08T21:02:04.000Z"));
    }
    
    #[test]
    fn list_multipart_uploads_no_uploads() {
        let mock = MockRequestDispatcher::with_status(200)
            .with_body(r#"
            <?xml version="1.0" encoding="UTF-8"?>
            <ListMultipartUploadsResult xmlns="http://s3.amazonaws.com/doc/2006-03-01/">
                <Bucket>rusoto1440826568</Bucket>
                <KeyMarker></KeyMarker>
                <UploadIdMarker></UploadIdMarker>
                <NextKeyMarker></NextKeyMarker>
                <NextUploadIdMarker></NextUploadIdMarker>
                <MaxUploads>1000</MaxUploads>
                <IsTruncated>false</IsTruncated>
            </ListMultipartUploadsResult>
        "#);

        let mut req = ListMultipartUploadsRequest::default();
        req.bucket = "test-bucket".to_owned();
       
        let client = S3Client::with_request_dispatcher(mock, MockCredentialsProvider, Region::UsEast1);
        let result = client.list_multipart_uploads(&req).unwrap();

        assert_eq!(result.bucket, sstr("rusoto1440826568"));
        assert!(result.uploads.is_none());
    }


    #[test]
    // sample response from the S3 documentation
    // tests the model generation and deserialization end-to-end
    fn should_parse_sample_list_buckets_response() {
        let mock = MockRequestDispatcher::with_status(200)
            .with_body(r#"
            <?xml version="1.0" encoding="UTF-8"?>
            <ListAllMyBucketsResult xmlns="http://s3.amazonaws.com/doc/2006-03-01">
                <Owner>
                <ID>bcaf1ffd86f461ca5fb16fd081034f</ID>
                <DisplayName>webfile</DisplayName>
                </Owner>
                <Buckets>
                <Bucket>
                        <Name>quotes</Name>
                        <CreationDate>2006-02-03T16:45:09.000Z</CreationDate>
                </Bucket>
                <Bucket>
                        <Name>samples</Name>
                        <CreationDate>2006-02-03T16:41:58.000Z</CreationDate>
                </Bucket>
                </Buckets>
            </ListAllMyBucketsResult>
            "#)
            .with_request_checker(|request: &SignedRequest| {
                assert_eq!(request.method, "GET");
                assert_eq!(request.path, "/");
                assert_eq!(request.payload, None);
            });

        let client = S3Client::with_request_dispatcher(mock, MockCredentialsProvider, Region::UsEast1);
        let result = client.list_buckets().unwrap();

        let owner = result.owner.unwrap();
        assert_eq!(owner.display_name, Some("webfile".to_string()));
        assert_eq!(owner.id,
                   Some("bcaf1ffd86f461ca5fb16fd081034f".to_string()));

        let buckets = result.buckets.unwrap();
        assert_eq!(buckets.len(), 2);

        let bucket1 = buckets.get(0).unwrap();
        assert_eq!(bucket1.name, Some("quotes".to_string()));
        assert_eq!(bucket1.creation_date,
                   Some("2006-02-03T16:45:09.000Z".to_string()));
    }

    #[test]
    fn should_parse_headers() {
        let mock = MockRequestDispatcher::with_status(200)
            .with_body("")
            .with_header("x-amz-expiration".to_string(), "foo".to_string())
            .with_header("x-amz-restore".to_string(), "bar".to_string());

        let client = S3Client::with_request_dispatcher(mock, MockCredentialsProvider, Region::UsEast1);
        let request = HeadObjectRequest::default();
        let result = client.head_object(&request).unwrap();

        assert_eq!(result.expiration, Some("foo".to_string()));
        assert_eq!(result.restore, Some("bar".to_string()));
    }

    #[test]
    fn should_serialize_complicated_request() {
        initialize_logger();

        let request = GetObjectRequest {
            bucket: "bucket".to_string(),
            if_match: sstr("if_match"),
            if_modified_since: sstr("if_modified_since"),
            if_none_match: sstr("if_none_match"),
            if_unmodified_since: sstr("if_unmodified_since"),
            key: "key".to_string(),
            range: sstr("range"),
            request_payer: sstr("request_payer"),
            response_cache_control: sstr("response_cache_control"),
            response_content_disposition: sstr("response_content_disposition"),
            response_content_encoding: sstr("response_content_encoding"),
            response_content_language: sstr("response_content_language"),
            response_content_type: sstr("response_content_type"),
            response_expires: sstr("response_expires"),
            sse_customer_algorithm: sstr("sse_customer_algorithm"),
            sse_customer_key: sstr("sse_customer_key"),
            sse_customer_key_md5: sstr("sse_customer_key_md5"),
            version_id: sstr("version_id")
        };

        let mock = MockRequestDispatcher::with_status(200)
            .with_body("")
            .with_request_checker(|request: &SignedRequest| {
                assert_eq!(request.method, "GET");
                assert_eq!(request.path, "/bucket/key");
                assert_eq!(*request.params.get("response-content-type").unwrap(), sstr("response_content_type"));
                assert!(request.headers.get("range").unwrap().contains(&Vec::from("range")));
                assert_eq!(request.payload, None);
            });

        let client = S3Client::with_request_dispatcher(mock, MockCredentialsProvider, Region::UsEast1);
        let _ = client.get_object(&request).unwrap();
    }

    /// returns Some(String)
    fn sstr(value: &'static str) -> Option<String> {
        Some(value.to_string())
    }

    fn initialize_logger() {
        let _ = env_logger::init();
    }

}<|MERGE_RESOLUTION|>--- conflicted
+++ resolved
@@ -5,29 +5,12 @@
 #[cfg(test)]
 mod test {
     use std::io::{Read, BufReader};
-<<<<<<< HEAD
     use std::fs::File;    
     use s3::{S3Client, HeadObjectRequest, GetObjectRequest, ListMultipartUploadsRequest};
     use s3::{CreateMultipartUploadOutputDeserializer, CompleteMultipartUploadOutputDeserializer};
     use s3::{ListMultipartUploadsOutputDeserializer, ListPartsRequest, Initiator, Owner};
-    use xmlutil::*;
-    use xml::reader::*;
-=======
-    use std::fs::File;
-    use std::str;
-
+    use xmlutil::{XmlResponse, Next};
     use xml::EventReader;
-    use xmlutil::{XmlResponse, Next};
-
-    use region::Region;
-    use super::*;
-    use super::CompleteMultipartUploadOutputParser;
-    use super::CreateMultipartUploadOutputParser;
-    use super::ListBucketsOutputParser;
-    use super::ListMultipartUploadsOutputParser;
-    use super::ListPartsOutputParser;
-    use super::extract_s3_temporary_endpoint_from_xml;
->>>>>>> 6c4c9379
 
     use super::super::{Region, SignedRequest};
     use super::super::mock::*;
